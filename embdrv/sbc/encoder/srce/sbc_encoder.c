--- conflicted
+++ resolved
@@ -29,90 +29,6 @@
 
 SINT16 EncMaxShiftCounter;
 
-<<<<<<< HEAD
-/*************************************************************************************************
- * SBC encoder scramble code
- * Purpose: to tie the SBC code with BTE/mobile stack code,
- *          especially for the case when the SBC is ported into a third-party Multimedia chip
- *
- * Algorithm:
- *  init process: all counters reset to 0,
- *                calculate base_index: (6 + s16NumOfChannels*s16NumOfSubBands/2)
- *    scramble side:    the init process happens every time SBC_Encoder_Init() is called.
- *    descramble side:  it would be nice to know if he "init" process has happened.
- *                      alter the SBC SYNC word 0x9C (1001 1100) to 0x8C (1000 1100).
- *
- *  scramble process:
- *    The CRC byte:
- *    Every SBC frame has a frame header.
- *    The 1st byte is the sync word and the following 2 bytes are about the stream format.
- *    They are supposed to be "constant" within a "song"
- *    The 4th byte is the CRC byte. The CRC byte is bound to be random.
- *    Derive 2 items from the CRC byte; one is the "use" bit, the other is the "index".
- *
- *    SBC keeps 2 sets of "use" & "index"; derived the current and the previous frame.
- *
- *    The "use" bit is any bit in SBC_PRTC_USE_MASK is set.
- *    If set, SBC uses the "index" from the current frame.
- *    If not set, SBC uses the "index" from the previous frame or 0.
- *
- *    index = (CRC & 0x3) + ((CRC & 0x30) >> 2) // 8 is the max index
- *
- *    if(index > 0)
- *    {
- *        p = &u8frame[base_index];
- *        if((index&1)&&(u16PacketLength > (base_index+index*2)))
- *        {
- *            // odd index: swap 2 bytes
- *            tmp = p[index];
- *            p[index] = p[index*2];
- *            p[index*2] = tmp;
- *        }
- *        else
- *        {
- *            // even index: shift by 3
- *            tmp = (p[index] >> 5) + (p[index] << 3);
- *            p[index] = tmp;
- *        }
- *    }
- *    //else index is 0. The frame stays unaltered
- *
- */
-
-#define SBC_PRTC_CRC_IDX        3
-#define SBC_PRTC_USE_MASK       0x64
-#define SBC_PRTC_SYNC_MASK      0x10
-#define SBC_PRTC_CIDX           0
-#define SBC_PRTC_LIDX           1
-typedef struct
-{
-    UINT8   use;
-    UINT8   idx;
-} tSBC_FR_CB;
-
-typedef struct
-{
-    tSBC_FR_CB      fr[2];
-    UINT8           init;
-    UINT8           index;
-    UINT8           base;
-} tSBC_PRTC_CB;
-tSBC_PRTC_CB sbc_prtc_cb;
-
-#define SBC_PRTC_IDX(sc) (((sc) & 0x3) + (((sc) & 0x30) >> 2))
-#define SBC_PRTC_CHK_INIT(ar) {if(sbc_prtc_cb.init == 0){sbc_prtc_cb.init=1; (ar)[0] &= ~SBC_PRTC_SYNC_MASK;}}
-#define SBC_PRTC_C2L() {p_last=&sbc_prtc_cb.fr[SBC_PRTC_LIDX]; p_cur=&sbc_prtc_cb.fr[SBC_PRTC_CIDX]; \
-                        p_last->idx = p_cur->idx; p_last->use = p_cur->use;}
-#define SBC_PRTC_GETC(ar) {p_cur->use = (ar)[SBC_PRTC_CRC_IDX] & SBC_PRTC_USE_MASK; \
-                           p_cur->idx = SBC_PRTC_IDX((ar)[SBC_PRTC_CRC_IDX]);}
-#define SBC_PRTC_CHK_CRC(ar) {SBC_PRTC_C2L();SBC_PRTC_GETC(ar);sbc_prtc_cb.index = (p_cur->use)?SBC_PRTC_CIDX:SBC_PRTC_LIDX;}
-#define SBC_PRTC_SCRMB(ar) {idx = sbc_prtc_cb.fr[sbc_prtc_cb.index].idx; \
-    if(idx > 0){if((idx&1)&&(pstrEncParams->u16PacketLength > (sbc_prtc_cb.base+(idx<<1)))) \
-                {tmp2=idx<<1; tmp=(ar)[idx];(ar)[idx]=(ar)[tmp2];(ar)[tmp2]=tmp;} \
-                else{tmp2=(ar)[idx]; tmp=(tmp2>>5)+(tmp2<<3);(ar)[idx]=(UINT8)tmp;}}}
-
-=======
->>>>>>> 6b142ed4
 #if (SBC_JOINT_STE_INCLUDED == TRUE)
 SINT32   s32LRDiff[SBC_MAX_NUM_OF_BLOCKS]    = {0};
 SINT32   s32LRSum[SBC_MAX_NUM_OF_BLOCKS]     = {0};
